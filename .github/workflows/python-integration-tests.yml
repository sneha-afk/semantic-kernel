--- conflicted
+++ resolved
@@ -64,14 +64,11 @@
           Pinecone__ApiKey: ${{ secrets.PINECONE__APIKEY }}
           Pinecone__Environment: ${{ secrets.PINECONE__ENVIRONMENT }}
           Postgres__Connectionstr: ${{secrets.POSTGRES__CONNECTIONSTR}}
-<<<<<<< HEAD
           Redis__Configuration: ${{ secrets.REDIS__CONFIGURATION }}
           AZURE_SEARCH_ADMIN_KEY: ${{secrets.AZURE_SEARCH_ADMIN_KEY}}
           AZURE_SEARCH_ENDPOINT: ${{secrets.AZURE_SEARCH_ENDPOINT}}
-=======
           AZURE_COGNITIVE_SEARCH_ADMIN_KEY: ${{secrets.AZURE_COGNITIVE_SEARCH_ADMIN_KEY}}
           AZURE_COGNITIVE_SEARCH_ENDPOINT: ${{secrets.AZURE_COGNITIVE_SEARCH_ENDPOINT}}
->>>>>>> 53a3a846
         run: |
           cd python
           poetry run pytest ./tests/integration