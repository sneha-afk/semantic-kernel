# Copyright (c) Microsoft. All rights reserved.

from typing import Optional, Tuple

from dotenv import dotenv_values


def openai_settings_from_dot_env() -> Tuple[str, Optional[str]]:
    """
    Reads the OpenAI API key and organization ID from the .env file.

    Returns:
        Tuple[str, str]: The OpenAI API key, the OpenAI organization ID
    """

    config = dotenv_values(".env")
    api_key = config.get("OPENAI_API_KEY", None)
    org_id = config.get("OPENAI_ORG_ID", None)

    assert api_key, "OpenAI API key not found in .env file"

    # It's okay if the org ID is not found (not required)
    return api_key, org_id


def azure_openai_settings_from_dot_env(include_deployment=True) -> Tuple[str, str, str]:
    """
    Reads the Azure OpenAI API key and endpoint from the .env file.

    Returns:
        Tuple[str, str, str]: The deployment name (or empty), Azure OpenAI API key,
            and the endpoint
    """

    deployment, api_key, endpoint = None, None, None
    config = dotenv_values(".env")
    deployment = config.get("AZURE_OPENAI_DEPLOYMENT_NAME", None)
    api_key = config.get("AZURE_OPENAI_API_KEY", None)
    endpoint = config.get("AZURE_OPENAI_ENDPOINT", None)

    # Azure requires the deployment name, the API key and the endpoint URL.
    if include_deployment:
        assert deployment, "Azure OpenAI deployment name not found in .env file"

    assert api_key, "Azure OpenAI API key not found in .env file"
    assert endpoint, "Azure OpenAI endpoint not found in .env file"

    return deployment or "", api_key, endpoint


def postgres_settings_from_dot_env() -> str:
    """Reads the Postgres connection string from the .env file.

    Returns:
        str: The Postgres connection string
    """
    connection_string = None
    config = dotenv_values(".env")
    connection_string = config.get("POSTGRES_CONNECTION_STRING", None)

    assert connection_string, "Postgres connection string not found in .env file"

    return connection_string


def pinecone_settings_from_dot_env() -> Tuple[str, str]:
    """Reads the Pinecone API key and Environment from the .env file.

    Returns:
        Tuple[str, str]: The Pinecone API key, the Pinecone Environment
    """

    api_key, environment = None, None
    config = dotenv_values(".env")
    api_key = config.get("PINECONE_API_KEY", None)
    environment = config.get("PINECONE_ENVIRONMENT", None)

    assert api_key, "Pinecone API key not found in .env file"
    assert environment, "Pinecone environment not found in .env file"

    return api_key, environment


<<<<<<< HEAD
def redis_settings_from_dot_env() -> str:
    """Reads the Redis connection string from the .env file.

    Returns:
        str: The Redis connection string
    """
    config = dotenv_values(".env")
    connection_string = config.get("REDIS_CONNECTION_STRING", None)

    assert (
        connection_string is not None
    ), "Redis connection string not found in .env file"

    return connection_string
=======
def google_palm_settings_from_dot_env() -> str:
    """
    Reads the Google PaLM API key from the .env file.

    Returns:
        str: The Google PaLM API key
    """

    config = dotenv_values(".env")
    api_key = config.get("GOOGLE_PALM_API_KEY", None)

    assert api_key is not None, "Google PaLM API key not found in .env file"

    return api_key
>>>>>>> b4c18f32
<|MERGE_RESOLUTION|>--- conflicted
+++ resolved
@@ -81,22 +81,6 @@
     return api_key, environment
 
 
-<<<<<<< HEAD
-def redis_settings_from_dot_env() -> str:
-    """Reads the Redis connection string from the .env file.
-
-    Returns:
-        str: The Redis connection string
-    """
-    config = dotenv_values(".env")
-    connection_string = config.get("REDIS_CONNECTION_STRING", None)
-
-    assert (
-        connection_string is not None
-    ), "Redis connection string not found in .env file"
-
-    return connection_string
-=======
 def google_palm_settings_from_dot_env() -> str:
     """
     Reads the Google PaLM API key from the .env file.
@@ -111,4 +95,19 @@
     assert api_key is not None, "Google PaLM API key not found in .env file"
 
     return api_key
->>>>>>> b4c18f32
+
+
+def redis_settings_from_dot_env() -> str:
+    """Reads the Redis connection string from the .env file.
+
+    Returns:
+        str: The Redis connection string
+    """
+    config = dotenv_values(".env")
+    connection_string = config.get("REDIS_CONNECTION_STRING", None)
+
+    assert (
+        connection_string is not None
+    ), "Redis connection string not found in .env file"
+
+    return connection_string